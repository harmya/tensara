--- conflicted
+++ resolved
@@ -59,7 +59,7 @@
 import type { GetServerSideProps } from "next";
 import { useSession } from "next-auth/react";
 import { GPU_DISPLAY_NAMES } from "~/constants/gpu";
-import { BenchmarkTestResult, SubmissionStatus, Submission } from "~/types/problem";
+import { BenchmarkTestResult, SubmissionStatus, Submission, DebugInfo } from "~/types/problem";
 import { useCodePersistence } from "~/hooks/useCodePersistence";
 import { useSubmissionStream } from "~/hooks/useSubmissionStream";
 import { useSplitPanel } from "~/hooks/useSplitPanel";
@@ -67,75 +67,6 @@
 import { IS_DISABLED_LANGUAGE, LANGUAGE_DISPLAY_NAMES } from "~/constants/language";
 import { DATA_TYPE_DISPLAY_NAMES, IS_DISABLED_DATA_TYPE } from "~/constants/datatypes";
 
-<<<<<<< HEAD
-=======
-type BenchmarkTestResult = {
-  test_id: number;
-  runtime_ms: number;
-  gflops: number;
-  name: string;
-};
-
-type DebugInfo = {
-  max_difference?: number;
-  mean_difference?: number;
-  sample_differences?: Record<string, {
-    expected: number;
-    actual: number;
-    diff: number;
-  }>;
-  message?: string;
-};
-
-type SubmissionStatus = {
-  status:
-    | "compiling"
-    | "CHECKING"
-    | "BENCHMARKING"
-    | "ACCEPTED"
-    | "WRONG_ANSWER"
-    | "ERROR"
-    | "SUBMISSIONS";
-  runtime: number | null;
-  gflops: number | null;
-  passedTests: number | null;
-  totalTests: number | null;
-  message: string | null;
-  errorMessage?: string;
-  errorDetails?: string;
-  benchmarkResults?: BenchmarkTestResult[];
-};
-
-type Submission = {
-  id: string;
-  status: string | null;
-  runtime: number | null;
-  gflops: number | null;
-  passedTests: number | null;
-  totalTests: number | null;
-  createdAt: Date;
-  problem: {
-    title: string;
-    slug: string;
-  };
-  gpuType: string;
-};
-
-const LOCAL_STORAGE_PREFIX = "problem_solution_";
-
-const getSolutionKey = (slug: string, language: string, dataType: string) => 
-  `${LOCAL_STORAGE_PREFIX}${slug}_${language}_${dataType}`;
-
-const saveSolutionToStorage = (slug: string, code: string, language: string, dataType: string) => {
-  if (typeof window === "undefined") return;
-  localStorage.setItem(getSolutionKey(slug, language, dataType), code);
-};
-
-const loadSolutionFromStorage = (slug: string, language: string, dataType: string): string | null => {
-  if (typeof window === "undefined") return null;
-  return localStorage.getItem(getSolutionKey(slug, language, dataType));
-};
->>>>>>> 41bab453
 
 export const getServerSideProps: GetServerSideProps = async (context) => {
   const helpers = createServerSideHelpers({
@@ -194,12 +125,7 @@
   for (const [prefix, message] of Object.entries(messageMap)) {
     if (status.message.startsWith(prefix)) return message;
   }
-<<<<<<< HEAD
-  
-  return `Status: ${status.status}`;
-=======
   return `${status.status}`;
->>>>>>> 41bab453
 };
 
 export default function ProblemPage({ slug }: { slug: string }) {
@@ -279,381 +205,7 @@
       return;
     }
 
-<<<<<<< HEAD
     startSubmission();
-=======
-    setIsTestCaseTableOpen(false);
-    setIsBenchmarking(false);
-    setIsSubmitting(true);
-    setSubmissionStatus({
-      status: "CHECKING",
-      runtime: null,
-      gflops: null,
-      passedTests: null,
-      totalTests: null,
-      message: "status: CHECKING",
-    });
-
-    createSubmissionMutation.mutate(
-      {
-        problemSlug: slug,
-        code,
-        language: selectedLanguage as "cuda" | "python",
-        gpuType: selectedGpuType,
-      },
-      {
-        onSuccess: (data) => {
-          // Wrap the async logic in a void function
-          void (async () => {
-            try {
-              const response = await fetch("/api/submissions/direct-submit", {
-                method: "POST",
-                headers: {
-                  "Content-Type": "application/json",
-                },
-                body: JSON.stringify({ submissionId: data.id }),
-                cache: "no-store",
-                credentials: "same-origin",
-                keepalive: true,
-                signal: AbortSignal.timeout(300000),
-              });
-
-              if (!response.ok) {
-                throw new Error(
-                  `Direct submit API returned ${response.status}`
-                );
-              }
-
-              // Set up reader for streaming response
-              const reader = response.body?.getReader();
-              if (!reader) {
-                throw new Error("No response body from direct-submit");
-              }
-
-              // Process the stream
-              const decoder = new TextDecoder();
-              let buffer = "";
-
-              const MAX_RETRIES = 3;
-              let retryCount = 0;
-
-              const attemptConnection = async (): Promise<void> => {
-                try {
-                  while (true) {
-                    const { done, value } = await reader.read();
-                    if (done) {
-                      console.log("[sse] Stream complete");
-                      break;
-                    }
-
-                    // Reset retry count on successful read
-                    retryCount = 0;
-
-                    const chunk = decoder.decode(value, { stream: true });
-                    buffer += chunk;
-
-                    // Process complete events in buffer
-                    const events = buffer.split("\n\n");
-                    buffer = events.pop() ?? ""; // Use nullish coalescing
-
-                    for (const event of events) {
-                      if (!event) continue;
-
-                      const eventLines = event.split("\n");
-                      let eventType = "message";
-                      let eventData = "";
-
-                      for (const line of eventLines) {
-                        if (line.startsWith("event: ")) {
-                          eventType = line.slice(7);
-                        } else if (line.startsWith("data: ")) {
-                          eventData = line.slice(6);
-                        }
-                      }
-
-                      if (!eventData) continue;
-
-                      try {
-                        // Parse and type the data
-                        const data = JSON.parse(eventData) as {
-                          status?: string;
-                          passedTests?: number;
-                          totalTests?: number;
-                          result?: {
-                            status?: string;
-                            test_id?: number;
-                            runtime_ms?: number;
-                            gflops?: number;
-                            name?: string;
-                          };
-                          runtime?: number;
-                          gflops?: number;
-                          error?: string;
-                          details?: string;
-                          benchmarkResults?: BenchmarkTestResult[];
-                        };
-
-                        console.log(`[sse] ${eventType} event:`, data);
-
-                        // Handle different event types
-                        if (eventType === "status") {
-                          setSubmissionStatus((prev) => {
-                            if (!prev) return prev;
-                            return {
-                              ...prev,
-                              status:
-                                (data.status as SubmissionStatus["status"]) ??
-                                prev.status,
-                              passedTests: data.passedTests ?? prev.passedTests,
-                              totalTests: data.totalTests ?? prev.totalTests,
-                              message:
-                                eventType +
-                                ": " +
-                                (data.status ?? prev.message),
-                            };
-                          });
-                        } else if (eventType === "checker") {
-                          if (data.status === "test_result" && data.result) {
-                            setSubmissionStatus((prev) => {
-                              if (!prev) {
-                                return {
-                                  status: "CHECKING",
-                                  runtime: null,
-                                  gflops: null,
-                                  passedTests:
-                                    data.result?.status === "PASSED" ? 1 : 0,
-                                  totalTests: data.totalTests ?? 1,
-                                  message: eventType + ": " + data.status,
-                                };
-                              }
-                              return {
-                                ...prev,
-                                passedTests:
-                                  (prev.passedTests ?? 0) +
-                                  (data.result?.status === "PASSED" ? 1 : 0),
-                                totalTests: data.totalTests ?? prev.totalTests,
-                                message: eventType + ": " + data.status,
-                              };
-                            });
-                          } else if (data.status && data.status !== "error") {
-                            // Handle other checker statuses like "compiling"
-                            setSubmissionStatus((prev) => {
-                              if (!prev) return prev;
-                              return {
-                                ...prev,
-                                message: eventType + ": " + data.status,
-                              };
-                            });
-                          } else if (data.status === "error") {
-                            setSubmissionStatus({
-                              status: "ERROR",
-                              runtime: null,
-                              gflops: null,
-                              passedTests: null,
-                              totalTests: null,
-                              message:
-                                eventType + ": " + (data.status ?? "ERROR"),
-                              errorMessage: data.error ?? undefined,
-                              errorDetails: data.details ?? undefined,
-                            });
-
-                            setIsSubmitting(false);
-                            submissionsQuery.refetch();
-
-                            toast({
-                              title: "Submission Error",
-                              description:
-                                data.error ??
-                                "An error occurred during submission",
-                              status: "error",
-                              duration: 5000,
-                              isClosable: true,
-                            });
-                            return;
-                          }
-                        } else if (eventType === "benchmark") {
-                          if (data.status === "test_result" && data.result) {
-                            setIsBenchmarking(true);
-                            setIsTestCaseTableOpen(true);
-                            setSubmissionStatus((prev) => {
-                              if (!prev) return prev;
-                              const benchmarkResult: BenchmarkTestResult = {
-                                test_id: data.result?.test_id ?? 0,
-                                runtime_ms: data.result?.runtime_ms ?? 0,
-                                gflops: data.result?.gflops ?? 0,
-                                name:
-                                  data.result?.name ??
-                                  `Test ${data.result?.test_id ?? 0}`,
-                              };
-                              return {
-                                ...prev,
-                                message: eventType + ": " + data.status,
-                                benchmarkResults: [
-                                  ...(prev.benchmarkResults ?? []),
-                                  benchmarkResult,
-                                ],
-                              };
-                            });
-                          } else if (data.status && data.status !== "error") {
-                            // Handle other benchmark statuses
-                            setSubmissionStatus((prev) => {
-                              if (!prev) return prev;
-                              return {
-                                ...prev,
-                                message: eventType + ": " + data.status,
-                              };
-                            });
-                          }
-                        } else if (eventType === "complete") {
-                          setSubmissionStatus({
-                            status:
-                              (data.status as SubmissionStatus["status"]) ??
-                              "ERROR",
-                            runtime: data.runtime ?? null,
-                            gflops: data.gflops ?? null,
-                            passedTests: data.passedTests ?? null,
-                            totalTests: data.totalTests ?? null,
-                            message:
-                              eventType + ": " + (data.status ?? "ERROR"),
-                            errorMessage: data.error ?? undefined,
-                            errorDetails: data.details ?? undefined,
-                            benchmarkResults:
-                              data.benchmarkResults ?? undefined,
-                          });
-
-                          setIsSubmitting(false);
-                          submissionsQuery.refetch();
-                          return;
-                        } else if (eventType === "error") {
-                          setSubmissionStatus({
-                            status: "ERROR",
-                            runtime: null,
-                            gflops: null,
-                            passedTests: null,
-                            totalTests: null,
-                            message:
-                              eventType + ": " + (data.status ?? "ERROR"),
-                            errorMessage: data.error ?? undefined,
-                            errorDetails: data.details ?? undefined,
-                          });
-
-                          setIsSubmitting(false);
-                          submissionsQuery.refetch();
-
-                          toast({
-                            title: "Submission Error",
-                            description:
-                              data.error ??
-                              "An error occurred during submission",
-                            status: "error",
-                            duration: 5000,
-                            isClosable: true,
-                          });
-                          return;
-                        }
-                      } catch (error) {
-                        console.error(
-                          "Error parsing event data:",
-                          error,
-                          "Raw data:",
-                          eventData
-                        );
-                      }
-                    }
-                  }
-
-                  // If we reach here, the stream ended normally
-                  setIsSubmitting(false);
-                } catch (error) {
-                  console.error("[sse] Stream error:", error);
-
-                  // Attempt retry if we haven't exceeded max retries
-                  if (retryCount < MAX_RETRIES) {
-                    retryCount++;
-                    console.log(
-                      `[sse] Retrying connection (${retryCount}/${MAX_RETRIES})...`
-                    );
-
-                    // Wait before retrying (exponential backoff)
-                    await new Promise((resolve) =>
-                      setTimeout(resolve, 1000 * Math.pow(2, retryCount))
-                    );
-
-                    return attemptConnection();
-                  } else {
-                    throw error; // Re-throw if max retries exceeded
-                  }
-                }
-              };
-
-              void attemptConnection();
-            } catch (error) {
-              console.error("[sse] Error:", error);
-              setIsSubmitting(false);
-
-              let errorMessage = "Failed to connect to submission service";
-              if (error instanceof Error) {
-                if (
-                  error.message.includes("QUIC_PROTOCOL_ERROR") ||
-                  error.message.includes("network error") ||
-                  error.message.includes("failed to fetch")
-                ) {
-                  errorMessage =
-                    "Network protocol error. This may be due to your connection or a server configuration issue. Please try again in a few moments.";
-                } else {
-                  errorMessage = error.message;
-                }
-              }
-
-              toast({
-                title: "Connection Error",
-                description: errorMessage,
-                status: "error",
-                duration: 5000,
-                isClosable: true,
-              });
-            }
-          })();
-        },
-      }
-    );
-  };
-
-  const { data: problem, isLoading } = api.problems.getById.useQuery(
-    { slug: slug },
-    { enabled: !!slug }
-  );
-
-  const getStarterCode = useCallback(() => {
-    return generateStarterCode(problem?.parameters as unknown as Parameter[], selectedLanguage, selectedDataType);
-  }, [problem?.parameters, selectedLanguage, selectedDataType]);
-
-
-  useEffect(() => {
-    if (!hasSetInitialCode && slug) {
-      const savedSolution = loadSolutionFromStorage(slug, selectedLanguage, selectedDataType);
-      if (savedSolution) {
-        setCode(savedSolution);
-        setHasSetInitialCode(true);
-      } else if (starterCode) {
-        setCode(starterCode);
-        setHasSetInitialCode(true);
-      }
-    }
-  }, [slug, hasSetInitialCode, problem, selectedLanguage, selectedDataType]);
-
-  useEffect(() => {
-    if (code && slug) {
-      saveSolutionToStorage(slug, code, selectedLanguage, selectedDataType);
-    }
-  }, [code, slug]);
-
-  useEffect(() => {
-    if (starterCode) {
-      setIsCodeDirty(code !== starterCode);
-    }
-  }, [code, starterCode]);
->>>>>>> 41bab453
 
     createSubmissionMutation.mutate({
       problemSlug: slug,
@@ -1041,7 +593,7 @@
                                 </Thead>
                                 <Tbody>
                                   {submissionStatus.benchmarkResults?.map(
-                                    (result: BenchmarkTestResult) => (
+                                    (result) => (
                                       <Tr
                                         key={result.test_id}
                                         _hover={{ bg: "whiteAlpha.100" }}
@@ -1254,27 +806,9 @@
             </VStack>
           ) : (
             <Box>
-              <HStack justify="space-between" align="center" mb={2}>
-                <Heading as="h1" size="lg">
-                  {problem.title}
-                </Heading>
-                <Button
-                  size="sm"
-                    variant="ghost"
-                    onClick={() => {
-                      window.location.href = "/problems";
-                    }}
-                    leftIcon={<Icon as={FiArrowLeft} />}
-                    borderRadius="full"
-                    color="gray.300"
-                    _hover={{
-                      bg: "whiteAlpha.50",
-                      color: "white",
-                    }}
-                  >
-                    Back to Problems
-                  </Button>
-              </HStack>
+              <Heading as="h1" size="lg" mb={2}>
+                {problem.title}
+              </Heading>
               <HStack spacing={2} align="center" mb={6}>
                 <Badge
                   colorScheme={getDifficultyColor(problem.difficulty)}
@@ -1442,111 +976,57 @@
           minH={{ base: "50vh", md: "auto" }}
           pl={{ base: 0, md: 4 }}
         >
-          <VStack w="100%" h="100%" spacing={3}>
+          <VStack w="100%" h="100%" spacing={4}>
             <HStack
               w="100%"
               justify="space-between"
-              gap={4}
-              flexWrap="wrap-reverse"
-              alignItems="flex-end"
+              spacing={4}
+              flexDirection={{ base: "column", sm: "row" }}
+              alignItems={{ base: "flex-start", sm: "center" }}
             >
-              <Flex 
-                direction={{ base: "column", sm: "row" }}
-                gap={3}
-                align="flex-end"
-                wrap="nowrap"
-                flex="1"
-                marginBottom={{ base: 0, sm: 2.5 }}
+              <HStack
+                spacing={2}
+                flexWrap={{ base: "wrap", lg: "nowrap" }}
+                gap={2}
               >
-                {/* GPU Type Dropdown */}
-                <Box minW="130px">
-                  <Text fontSize="sm" color="whiteAlpha.600" mb={1} fontWeight="medium">
+                <Box>
+                  <Text fontSize="sm" color="whiteAlpha.700" mb={1}>
                     GPU Type
                   </Text>
-                  <Menu placement="bottom">
-                    <MenuButton
-                      as={Button}
-                      size="sm"
-                      bg="whiteAlpha.50"
-                      borderWidth={1}
-                      borderColor="whiteAlpha.100"
-                      color="white"
-                      _hover={{ bg: "whiteAlpha.200" }}
-                      _active={{ borderColor: "whiteAlpha.400", bg: "whiteAlpha.300" }}
-                      borderRadius="2xl"
-                      rightIcon={<ChevronDownIcon />}
-                      height="32px"
-                      width="100%"
-                      textAlign="left"
-                    >
-                    {GPU_DISPLAY_NAMES[selectedGpuType]}
-                    </MenuButton>
-                    <MenuList bg="gray.800" borderColor="whiteAlpha.300" minW="100px" fontSize="sm" borderRadius="xl">
-                      {Object.entries(GPU_DISPLAY_NAMES)
-                        .filter(([key]) => key !== "all")
-                        .map(([key, value]) => (
-                          <MenuItem 
-                            key={key} 
-                            value={key}
-                            onClick={() => setSelectedGpuType(key)}
-                            bg={selectedGpuType === key ? "whiteAlpha.300" : "transparent"}
-                            _hover={{ bg: "whiteAlpha.200" }}
-                            fontWeight={selectedGpuType === key ? "bold" : "medium"}
-                          >
-                            {value}
-                          </MenuItem>
-                        ))}
-                    </MenuList>
-                  </Menu>
-                </Box>
-                {/* Language Dropdown */}
-                <Box minW="130px">
-                  <Text fontSize="sm" color="whiteAlpha.700" mb={1} fontWeight="medium">
-                    Language
-                  </Text>
-<<<<<<< HEAD
-                  <Menu placement="bottom">
-                    <MenuButton
-                      as={Button}
-                      size="sm"
-                      bg="whiteAlpha.50"
-                      borderWidth={1}
-                      borderColor="whiteAlpha.100"
-                      color="white"
-                      _hover={{ bg: "whiteAlpha.200" }}
-                      _active={{ borderColor: "whiteAlpha.400", bg: "whiteAlpha.300" }}
-                      borderRadius="2xl"
-                      rightIcon={<ChevronDownIcon />}
-                      height="32px"
-                      width="100%"
-                      textAlign="left"
-                    >
-                    {LANGUAGE_DISPLAY_NAMES[selectedLanguage]}
-                    </MenuButton>
-                    <MenuList bg="gray.800" borderColor="whiteAlpha.300" minW="130px" fontSize="sm" borderRadius="xl">
-                      {Object.entries(LANGUAGE_DISPLAY_NAMES)
-                        .map(([key, value]) => (
-                          <MenuItem 
-                            key={key} 
-                            value={key}
-                            onClick={() => setSelectedLanguage(key as ProgrammingLanguage)}
-                            bg={selectedLanguage === key ? "whiteAlpha.300" : "transparent"}
-                            _hover={{ bg: "whiteAlpha.200" }}
-                            fontWeight={selectedLanguage === key ? "bold" : "medium"}
-                            isDisabled={IS_DISABLED_LANGUAGE[key as string]}
-                          >
-                            {value}
-                          </MenuItem>
-                        ))}
-                    </MenuList>
-                  </Menu>
-=======
                   <Select
                     size="sm"
                     bg="whiteAlpha.50"
                     borderColor="whiteAlpha.200"
                     _hover={{ borderColor: "whiteAlpha.300" }}
-                    onChange={(e) => setSelectedLanguage(e.target.value)}
+                    w="160px"
+                    value={selectedGpuType}
+                    onChange={(e) => setSelectedGpuType(e.target.value)}
+                    borderRadius="full"
+                    sx={{
+                      "& > option": {
+                        bg: "gray.800",
+                      },
+                    }}
+                  >
+                    {
+                      Object.entries(GPU_DISPLAY_NAMES)
+                        .filter(([key]) => key !== "all")
+                        .map(([key, value]) => (
+                          <option key={key} value={key}>{value}</option>
+                        ))
+                    }
+                  </Select>
+                </Box>
+                <Box>
+                  <Text fontSize="sm" color="whiteAlpha.700" mb={1}>
+                    Language
+                  </Text>
+                  <Select
+                    size="sm"
+                    bg="whiteAlpha.50"
+                    borderColor="whiteAlpha.200"
+                    _hover={{ borderColor: "whiteAlpha.300" }}
+                    onChange={(e) => setSelectedLanguage(e.target.value as ProgrammingLanguage)}
                     value={selectedLanguage}
                     w="160px"
                     defaultValue="cuda"
@@ -1562,72 +1042,53 @@
                       Python (Triton)
                     </option>
                   </Select>
->>>>>>> 41bab453
                 </Box>
-                  
-                {/* Data Type Dropdown */}
-                <Box minW="130px">
-                  <Text fontSize="sm" color="whiteAlpha.700" mb={1} fontWeight="medium">
+                <Box>
+                  <Text fontSize="sm" color="whiteAlpha.700" mb={1}>
                     Data Type
                   </Text>
-                  <Menu placement="bottom">
-                    <MenuButton
-                      as={Button}
-                      size="sm"
-                      bg="whiteAlpha.50"
-                      borderWidth={1}
-                      borderColor="whiteAlpha.100"
-                      color="white"
-                      _hover={{ bg: "whiteAlpha.200" }}
-                      _active={{ borderColor: "whiteAlpha.400", bg: "whiteAlpha.300" }}
-                      borderRadius="2xl"
-                      height="32px"
-                      width="100%"
-                      rightIcon={<ChevronDownIcon />}
-                      textAlign="left"
-                    >
-                    {DATA_TYPE_DISPLAY_NAMES[selectedDataType]}
-                    </MenuButton>
-                    <MenuList bg="gray.800" borderColor="whiteAlpha.300" minW="130px" fontSize="sm" borderRadius="xl">
-                      {Object.entries(DATA_TYPE_DISPLAY_NAMES)
-                        .map(([key, value]) => (
-                          <MenuItem 
-                            key={key} 
-                            value={key}
-                            onClick={() => setSelectedDataType(key as DataType)}
-                            bg={selectedDataType === key ? "whiteAlpha.300" : "transparent"}
-                            _hover={{ bg: "whiteAlpha.200" }}
-                            fontWeight={selectedDataType === key ? "bold" : "medium"}
-                            isDisabled={IS_DISABLED_DATA_TYPE[key as DataType]}
-                          >
-                            {value}
-                          </MenuItem>
-                        ))}
-                    </MenuList>
-                  </Menu>
+                  <Select
+                    size="sm"
+                    bg="whiteAlpha.50"
+                    borderColor="whiteAlpha.200"
+                    _hover={{ borderColor: "whiteAlpha.300" }}
+                    w="140px"
+                    value={selectedDataType}
+                    onChange={(e) => setSelectedDataType(e.target.value as DataType)}
+                    borderRadius="full"
+                    sx={{
+                      "& > option": {
+                        bg: "gray.800",
+                      },
+                    }}
+                  >
+                    <option value="float32">float32</option>
+                    <option value="float16" disabled>
+                      float16
+                    </option>
+                    <option value="int32" disabled>
+                      int32
+                    </option>
+                    <option value="int16" disabled>
+                      int16
+                    </option>
+                  </Select>
                 </Box>
-<<<<<<< HEAD
-              </Flex>
-                
-              {/* Action Buttons */}
-              <HStack spacing={2} mt={{ base: 1, sm: 3 }} marginRight={2}>
-=======
               </HStack>
 
               <HStack spacing={2} mt={{ base: 2, sm: 0 }}>
->>>>>>> 41bab453
                 {isCodeDirty && (
                   <Button
-                    size="sm"
+                    size="md"
                     variant="ghost"
                     onClick={() => setIsResetModalOpen(true)}
                     borderRadius="full"
-                    height="36px"
+                    height="40px"
                     fontSize="sm"
-                    fontWeight="medium"
+                    fontWeight="semibold"
                     color="gray.300"
                     _hover={{
-                      bg: "whiteAlpha.100",
+                      bg: "whiteAlpha.50",
                       color: "white",
                     }}
                   >
@@ -1635,25 +1096,25 @@
                   </Button>
                 )}
                 <Button
-                  bg="rgba(34, 197, 94, 0.15)"
+                  bg="rgba(34, 197, 94, 0.1)"
                   color="rgb(34, 197, 94)"
-                  size="sm"
+                  size="md"
                   onClick={handleSubmit}
                   isLoading={isSubmitting}
                   loadingText="Submit"
                   spinner={<></>}
                   disabled={isSubmitting}
                   borderRadius="full"
-                  height="36px"
+                  height="40px"
                   fontSize="sm"
-                  fontWeight="bold"
-                  px={6}
+                  fontWeight="semibold"
+                  px={8}
                   _hover={{
-                    bg: "rgba(34, 197, 94, 0.25)",
+                    bg: "rgba(34, 197, 94, 0.2)",
                     transform: "translateY(-1px)",
                   }}
                   _active={{
-                    bg: "rgba(34, 197, 94, 0.3)",
+                    bg: "rgba(34, 197, 94, 0.25)",
                   }}
                   transition="all 0.2s"
                 >
@@ -1661,16 +1122,13 @@
                 </Button>
               </HStack>
             </HStack>
-                
-            {/* Code Editor */}
+
             <Box
               w="100%"
-              h={{ base: "400px", md: "calc(100% - 48px)" }}
+              h={{ base: "400px", md: "100%" }}
               bg="gray.800"
               borderRadius="xl"
               overflow="hidden"
-              border="1px solid"
-              borderColor="whiteAlpha.200"
             >
               <Editor
                 height="100%"
@@ -1692,7 +1150,6 @@
           </VStack>
         </Box>
       </Box>
-
 
       <Modal
         isOpen={isResetModalOpen}
