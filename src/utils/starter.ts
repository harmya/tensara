--- conflicted
+++ resolved
@@ -1,32 +1,8 @@
 import { Parameter } from "~/types/problem";
 import { DataType } from "~/types/misc";
+import { CPP_TYPES, PYTHON_TYPES } from "~/constants/datatypes";
 
-const CPP_TYPES: Record<DataType, string> = {
-  "float32": "float",
-  "float16": "double",
-  "int32": "int",
-  "int16": "short"
-} as const;
-
-<<<<<<< HEAD
 export const generateStarterCode = (parameters: Parameter[], language: string, dataType: DataType) => {
-=======
-const PYTHON_TYPES: Record<DataTypes, string> = {
-  "float32": "float",
-  "float16": "float16",
-  "int32": "int",
-  "int16": "int16"
-} as const;
-
-export interface Parameter {
-  name: string
-  type: string
-  const: string
-  pointer: string
-}
-
-export const generateStarterCode = (parameters: Parameter[], language: string, dataType: DataTypes) => {
->>>>>>> 41bab453
   if (language === "cuda") {
     const names = parameters.map((parameter: Parameter) => parameter.pointer === "true" ? parameter.name : null).filter(Boolean);
     const paramStr = parameters.map((parameter: Parameter) => 
